library ieee;
use ieee.std_logic_1164.all;

library tensors;
<<<<<<< HEAD
use tensors.tensors.all;
=======

use tensors.tensors.all;

>>>>>>> fdb81a09
entity alu is
    port(
        i_a, i_b   : in  complex_t;
        i_av, i_bv : in  vector_t;
        i_map_code : in  std_logic_vector(1 downto 0);
        i_opcode   : in  std_logic_vector(7 downto 0);
        o_x        : out complex_t;
        o_xv       : out vector_t
    );
end entity alu;

architecture rtl of alu is

    constant COMPLEX_ZERO    : complex_t := make_complex(0.0, 0.0);
    constant COMPLEX_ONE     : complex_t := make_complex(1.0, 0.0); --Fix later too
    constant COMPLEX_NEG_ONE : complex_t := make_complex(-1.0, 0.0); --Fix later
    constant SCALAR_TO_SCALAR            : std_logic_vector(1 downto 0) := "00";
    constant VECTOR_TO_VECTOR            : std_logic_vector(1 downto 0) := "01";
    constant VECTOR_TO_SCALAR            : std_logic_vector(1 downto 0) := "10";
    constant VECTOR_AND_SCALAR_TO_VECTOR : std_logic_vector(1 downto 0) := "11";

begin

    comb_operations : process(i_a, i_b, i_av, i_bv, i_opcode, i_map_code)
    begin
        o_x  <= COMPLEX_ZERO;
        o_xv <= VECTOR_ZERO;
        case i_map_code is
            when SCALAR_TO_SCALAR =>
                case i_opcode is
                    when x"00" =>       --Negation
                        o_x <= neg(i_a);
                    when x"01" =>       --Conjugation
                        o_x <= conj(i_a);
                    when x"02" =>       --Sqrt
                        null;
                    when x"03" =>       --abs2
                        o_x <= abs2(i_a);
                    when x"04" =>       --abs
                        -- o_x <= abs(i_a);
                    when x"05" =>       --real
                        o_x.re <= i_a.re;
                        o_x.im <= (others => '0');
                    when x"06" =>       --img
                        o_x.re <= i_a.im;
                        o_x.im <= (others => '0');
                    when x"07" =>       --recip
                        o_x <= make_complex(1.0, 0.0) / i_a;
                    when x"08" =>       --add
                        o_x <= i_a + i_b;
                    when x"09" =>       --sub
                        o_x <= i_a - i_b;
                    when x"0A" =>       --mul
                        o_x <= i_a * i_b;
                    when x"0B" =>       --div
                        o_x <= i_a / i_b;
                    when x"0C" =>       --div
                    when x"0D" =>       --div
                    when others =>
                        null;
                end case;
            when VECTOR_TO_VECTOR =>
                case i_opcode is
                    when x"00" => --add
                        o_xv <= add_vec(i_av, i_bv);
                    when x"01" => ---sub
                        o_xv <= sub_vec(i_av, i_bv);
                    when x"02" => --cadd
                        o_xv <= vec_plus_complex(i_av, i_b);
                    when x"03" => --csub
                        o_xv <= vec_minus_complex(i_av, i_b);
                    when x"04" => --conj
                        for i in 0 to VECTOR_SIZE-1 loop
                            o_xv(i) <= conj(i_av(i));
                        end loop;
                    when x"05" => 
                        
                    when others =>
                        null;
                end case;
            when VECTOR_TO_SCALAR =>
                case i_opcode is
                    when x"01" =>
                    when x"02" =>
                    when x"03" =>
                    when others =>
                        null;
                end case;
            when VECTOR_AND_SCALAR_TO_VECTOR =>
                case i_opcode is
                    when x"01" =>
                    when x"02" =>
                    when x"03" =>
                    when others =>
                        null;
                end case;
            when others =>
                null;
        end case;
    end process;

end architecture;<|MERGE_RESOLUTION|>--- conflicted
+++ resolved
@@ -2,13 +2,7 @@
 use ieee.std_logic_1164.all;
 
 library tensors;
-<<<<<<< HEAD
 use tensors.tensors.all;
-=======
-
-use tensors.tensors.all;
-
->>>>>>> fdb81a09
 entity alu is
     port(
         i_a, i_b   : in  complex_t;
